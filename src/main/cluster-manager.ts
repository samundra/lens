--- conflicted
+++ resolved
@@ -1,13 +1,8 @@
 import "../common/cluster-ipc";
 import type http from "http";
 import { ipcMain } from "electron";
-<<<<<<< HEAD
 import { action, autorun, observable, reaction, toJS, makeObservable } from "mobx";
-import { clusterStore, getClusterIdFromHost } from "../common/cluster-store";
-=======
-import { action, autorun, observable, reaction, toJS } from "mobx";
 import { ClusterStore, getClusterIdFromHost } from "../common/cluster-store";
->>>>>>> 9563ead2
 import { Cluster } from "./cluster";
 import logger from "./logger";
 import { apiKubePrefix } from "../common/vars";
@@ -38,13 +33,8 @@
 
     }, { fireImmediately: true });
 
-<<<<<<< HEAD
-    reaction(() => toJS(clusterStore.enabledClustersList), () => {
-      this.updateCatalogSource(clusterStore.enabledClustersList);
-=======
-    reaction(() => toJS(ClusterStore.getInstance().enabledClustersList, { recurseEverything: true }), () => {
+    reaction(() => toJS(ClusterStore.getInstance().enabledClustersList), () => {
       this.updateCatalogSource(ClusterStore.getInstance().enabledClustersList);
->>>>>>> 9563ead2
     }, { fireImmediately: true });
 
     reaction(() => catalogEntityRegistry.getItemsForApiKind<KubernetesCluster>("entity.k8slens.dev/v1alpha1", "KubernetesCluster"), (entities) => {
