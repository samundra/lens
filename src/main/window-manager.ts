import type { ClusterId } from "../common/cluster-store";
import { observable } from "mobx";
import { app, BrowserWindow, dialog, shell, webContents } from "electron";
import windowStateKeeper from "electron-window-state";
import { appEventBus } from "../common/event-bus";
import { subscribeToBroadcast } from "../common/ipc";
import { initMenu } from "./menu";
import { initTray } from "./tray";
import { Singleton } from "../common/utils";
import { ClusterFrameInfo, clusterFrameMap } from "../common/cluster-frames";

export class WindowManager extends Singleton {
  protected mainWindow: BrowserWindow;
  protected splashWindow: BrowserWindow;
  protected windowState: windowStateKeeper.State;
  protected disposers: Record<string, Function> = {};

  @observable activeClusterId: ClusterId;

  constructor(protected proxyPort: number) {
    super();
    this.bindEvents();
    this.initMenu();
    this.initTray();
    this.initMainWindow();
  }

  get mainUrl() {
    return `http://localhost:${this.proxyPort}`;
  }

  async initMainWindow(showSplash = true) {
    // Manage main window size and position with state persistence
    if (!this.windowState) {
      this.windowState = windowStateKeeper({
        defaultHeight: 900,
        defaultWidth: 1440,
      });
    }

    if (!this.mainWindow) {
      // show icon in dock (mac-os only)
      app.dock?.show();

      const { width, height, x, y } = this.windowState;

      this.mainWindow = new BrowserWindow({
        x, y, width, height,
        show: false,
        minWidth: 700,  // accommodate 800 x 600 display minimum
        minHeight: 500, // accommodate 800 x 600 display minimum
        titleBarStyle: "hidden",
        backgroundColor: "#1e2124",
        webPreferences: {
          nodeIntegration: true,
          nodeIntegrationInSubFrames: true,
          enableRemoteModule: true,
        },
      });
      this.windowState.manage(this.mainWindow);

      // open external links in default browser (target=_blank, window.open)
      this.mainWindow.webContents.on("new-window", (event, url) => {
        event.preventDefault();
        shell.openExternal(url);
      });
      this.mainWindow.webContents.on("dom-ready", () => {
        appEventBus.emit({name: "app", action: "dom-ready"});
      });
      this.mainWindow.on("focus", () => {
        appEventBus.emit({name: "app", action: "focus"});
      });
      this.mainWindow.on("blur", () => {
        appEventBus.emit({name: "app", action: "blur"});
      });

      // clean up
      this.mainWindow.on("closed", () => {
        this.windowState.unmanage();
        this.mainWindow = null;
        this.splashWindow = null;
        app.dock?.hide(); // hide icon in dock (mac-os)
      });
    }

    try {
      if (showSplash) await this.showSplash();
      await this.mainWindow.loadURL(this.mainUrl);
      this.mainWindow.show();
      this.splashWindow?.close();
      setTimeout(() => {
        appEventBus.emit({ name: "app", action: "start" });
      }, 1000);
    } catch (err) {
      dialog.showErrorBox("ERROR!", err.toString());
    }
  }

  protected async initMenu() {
    this.disposers.menuAutoUpdater = initMenu(this);
  }

  protected initTray() {
    this.disposers.trayAutoUpdater = initTray(this);
  }

  protected bindEvents() {
    // track visible cluster from ui
    subscribeToBroadcast("cluster-view:current-id", (event, clusterId: ClusterId) => {
      this.activeClusterId = clusterId;
    });
  }

  async ensureMainWindow(): Promise<BrowserWindow> {
    if (!this.mainWindow) await this.initMainWindow();
    this.mainWindow.show();

    return this.mainWindow;
  }

  sendToView({ channel, frameInfo, data = [] }: { channel: string, frameInfo?: ClusterFrameInfo, data?: any[] }) {
    if (frameInfo) {
      this.mainWindow.webContents.sendToFrame([frameInfo.processId, frameInfo.frameId], channel, ...data);
    } else {
      this.mainWindow.webContents.send(channel, ...data);
    }
  }

  async navigate(url: string, frameId?: number) {
    await this.ensureMainWindow();
    let frameInfo: ClusterFrameInfo;

    if (frameId) {
      frameInfo = Array.from(clusterFrameMap.values()).find((frameInfo) => frameInfo.frameId === frameId);
    }
    this.sendToView({
      channel: "renderer:navigate",
      frameInfo,
      data: [url],
    });
  }

<<<<<<< HEAD
  async showMain() {
    try {
      await this.showSplash();
      await this.mainView.loadURL(`https://localhost:${this.proxyPort}`)
      this.mainView.show();
      this.splashWindow.close();
    } catch (err) {
      dialog.showErrorBox("ERROR!", err.toString())
=======
  reload() {
    const frameInfo = clusterFrameMap.get(this.activeClusterId);

    if (frameInfo) {
      this.sendToView({ channel: "renderer:reload", frameInfo });
    } else {
      webContents.getFocusedWebContents()?.reload();
>>>>>>> 31aa3cb5
    }
  }

  async showSplash() {
    if (!this.splashWindow) {
      this.splashWindow = new BrowserWindow({
        width: 500,
        height: 300,
        backgroundColor: "#1e2124",
        center: true,
        frame: false,
        resizable: false,
        show: false,
        webPreferences: {
          nodeIntegration: true
        }
      });
      await this.splashWindow.loadURL("static://splash.html");
    }
    this.splashWindow.show();
  }

  hide() {
    if (this.mainWindow && !this.mainWindow.isDestroyed()) this.mainWindow.hide();
    if (this.splashWindow && !this.splashWindow.isDestroyed()) this.splashWindow.hide();
  }

  destroy() {
    this.mainWindow.destroy();
    this.splashWindow.destroy();
    this.mainWindow = null;
    this.splashWindow = null;
    Object.entries(this.disposers).forEach(([name, dispose]) => {
      dispose();
      delete this.disposers[name];
    });
  }
}<|MERGE_RESOLUTION|>--- conflicted
+++ resolved
@@ -26,7 +26,7 @@
   }
 
   get mainUrl() {
-    return `http://localhost:${this.proxyPort}`;
+    return `https://localhost:${this.proxyPort}`;
   }
 
   async initMainWindow(showSplash = true) {
@@ -140,16 +140,6 @@
     });
   }
 
-<<<<<<< HEAD
-  async showMain() {
-    try {
-      await this.showSplash();
-      await this.mainView.loadURL(`https://localhost:${this.proxyPort}`)
-      this.mainView.show();
-      this.splashWindow.close();
-    } catch (err) {
-      dialog.showErrorBox("ERROR!", err.toString())
-=======
   reload() {
     const frameInfo = clusterFrameMap.get(this.activeClusterId);
 
@@ -157,7 +147,6 @@
       this.sendToView({ channel: "renderer:reload", frameInfo });
     } else {
       webContents.getFocusedWebContents()?.reload();
->>>>>>> 31aa3cb5
     }
   }
 
