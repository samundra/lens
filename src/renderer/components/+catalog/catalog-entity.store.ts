import { computed, IReactionDisposer, makeObservable, observable, reaction } from "mobx";
import { catalogEntityRegistry } from "../../api/catalog-entity-registry";
import { CatalogEntity, CatalogEntityActionContext } from "../../api/catalog-entity";
import { ItemObject, ItemStore } from "../../item.store";
<<<<<<< HEAD
import { CatalogCategory } from "../../../common/catalog-entity";
=======
import { autobind } from "../../utils";
import { CatalogCategory } from "../../../common/catalog";
>>>>>>> 339502cf

export class CatalogEntityItem implements ItemObject {
  constructor(public entity: CatalogEntity) {
    makeObservable(this);
  }

  get name() {
    return this.entity.metadata.name;
  }

  getName() {
    return this.entity.metadata.name;
  }

  get id() {
    return this.entity.metadata.uid;
  }

  getId() {
    return this.id;
  }

  @computed get phase() {
    return this.entity.status.phase;
  }

  get labels() {
    const labels: string[] = [];

    Object.keys(this.entity.metadata.labels).forEach((key) => {
      const value = this.entity.metadata.labels[key];

      labels.push(`${key}=${value}`);
    });

    return labels;
  }

  get source() {
    return this.entity.metadata.source || "unknown";
  }

  get searchFields() {
    return [
      this.name,
      this.id,
      this.phase,
      ...this.labels.map((value, key) => `${key}=${value}`)
    ];
  }

  onRun(ctx: CatalogEntityActionContext) {
    this.entity.onRun(ctx);
  }

  async onContextMenuOpen(ctx: any) {
    return this.entity.onContextMenuOpen(ctx);
  }
}

export class CatalogEntityStore extends ItemStore<CatalogEntityItem> {
  @observable activeCategory: CatalogCategory;

  constructor() {
    super();

    makeObservable(this);
  }

  @computed get entities() {
    if (!this.activeCategory) return [];

    return catalogEntityRegistry.getItemsForCategory(this.activeCategory).map(entity => new CatalogEntityItem(entity));
  }

  watch() {
    const disposers: IReactionDisposer[] = [
      reaction(() => this.entities, () => this.loadAll()),
      reaction(() => this.activeCategory, () => this.loadAll(), { delay: 100 })
    ];

    return () => disposers.forEach((dispose) => dispose());
  }

  loadAll() {
    return this.loadItems(() => this.entities);
  }
}<|MERGE_RESOLUTION|>--- conflicted
+++ resolved
@@ -2,12 +2,7 @@
 import { catalogEntityRegistry } from "../../api/catalog-entity-registry";
 import { CatalogEntity, CatalogEntityActionContext } from "../../api/catalog-entity";
 import { ItemObject, ItemStore } from "../../item.store";
-<<<<<<< HEAD
-import { CatalogCategory } from "../../../common/catalog-entity";
-=======
-import { autobind } from "../../utils";
 import { CatalogCategory } from "../../../common/catalog";
->>>>>>> 339502cf
 
 export class CatalogEntityItem implements ItemObject {
   constructor(public entity: CatalogEntity) {
